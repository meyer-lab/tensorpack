--- conflicted
+++ resolved
@@ -13,13 +13,7 @@
 from matplotlib.ticker import ScalarFormatter
 
 
-<<<<<<< HEAD
-comps = np.arange(1, 12)
-
 def plot_r2x(ax, decomp):
-=======
-def plot_r2x(ax, CMTFR2X, comps):
->>>>>>> 191093e3
     # figure 2a in MSB
     ax.scatter(comps, decomp.TR2X, s=10)
     ax.set_ylabel("Tensor Fac R2X")
@@ -45,11 +39,7 @@
 
     pass
 
-<<<<<<< HEAD
 def plot_q2x_chord(ax, decomp):
-=======
-def plot_q2x_chord(ax, csv_file, comps):
->>>>>>> 191093e3
     # figure 3a in MSB
     chords_df = decomp.chordQ2X
     chords_df = chords_df.groupby('Components').agg({'R2X': ['mean', 'sem']})
